<<<<<<< HEAD
## 0.18.0-rc.0 (2025-03-20)

### Feat

- revoke command
=======
## 0.18.0 (2025-03-21)

## 0.18.0-rc.3 (2025-03-20)

### Fix

- use statuses

## 0.18.0-rc.2 (2025-03-20)

## 0.17.1 (2025-03-13)

### Fix

- Increase SAN to 100

## 0.18.0-rc.1 (2025-03-20)

### Feat

- export to json. Brief recap to output
- list certificates by status. Fix CN, fix status, fix tabulate
>>>>>>> b84d9047

## 0.17.1 (2025-03-13)

### Fix

- Increase SAN to 100

## 0.17.0 (2025-03-12)

## 0.17.0-rc.0 (2025-03-12)

### Feat

- error message in case of error during login

## 0.16.24 (2025-03-10)

## 0.16.24-rc.1 (2025-03-10)

## 0.16.24-rc.0 (2025-03-10)

### Fix

- k8s secret yaml formatting. add file name and secret name as optional

## 0.16.23 (2025-03-07)

### Fix

- Add chain folder as resource

## 0.16.22 (2025-03-07)

### Fix

- Autocomple chain if trust intermediate not present

## 0.16.22-rc.0 (2025-02-28)

### Fix

- Fix SAN order

## 0.16.21 (2025-02-28)

### Fix

- Separete pypi and test.pypi

## 0.16.20 (2025-02-28)

## 0.16.20-rc.0 (2025-02-28)

### Fix

- Add test pypi for release candidate

## 0.16.19 (2025-02-28)

### Fix

- check pipeline release

## 0.16.18 (2025-02-28)

### Fix

- backward compatibility config file permissions

## 0.16.17 (2025-02-28)

### Fix

- specify only python version. create user home dir.

## 0.16.16 (2025-02-28)

### Fix

- Fix pipeline

## 0.16.15 (2025-02-28)

### Fix

- recheck pipeline

## 0.16.14 (2025-02-28)

### Fix

- recheck pipeline

## 0.16.13 (2025-02-28)

### Fix

- retry pipeline

## 0.16.12 (2025-02-28)

### Fix

- check pipeline

## 0.16.11 (2025-02-28)

### Fix

- Check pipeline

## 0.16.10 (2025-02-28)

### Fix

- ci pipeline

## 0.16.9 (2025-02-27)

### Fix

- release

## 0.16.8 (2025-02-27)

### Fix

- check pipeline

## 0.16.7 (2025-02-27)

### Fix

- Check pipeline

## 0.16.6 (2025-02-27)

### Fix

- Fix pipeline

## 0.16.5 (2025-02-27)

### Fix

- Fix pipeline

## 0.16.4 (2025-02-27)

### Fix

- Fix pipeline

## 0.16.3 (2025-02-27)

### Fix

- Check pipeline

## 0.16.2 (2025-02-27)

### Fix

- Increase verbosity of whoami command

## 0.16.1 (2025-02-27)

### Fix

- Add check for new release on execution

## 0.16.0 (2025-02-27)

### Feat

- github action that create release

## 0.15.2 (2025-02-26)

### Fix

- Add wait flag to request command

## 0.15.1 (2025-02-26)

### Fix

- Bump cryptography packages to 43.0.1 https://openssl-library.org/news/secadv/20240903.txt

## 0.15.0 (2025-02-26)

### Feat

- github action

## 0.14.0 (2025-02-26)

### Feat

- Add multiple environment (production, stg)

### Refactor

- Move commands to classes

## 0.13.1 (2025-02-25)

### Fix

- add missing library

## 0.13.0 (2025-02-25)

### Feat

- Add self upgrade command

## 0.12.0 (2025-02-25)

### Feat

- ability to generate k8s tls resource

### Fix

- docker chown workdir

## 0.11.0 (2025-02-24)

### Feat

- Add request of DV certificate

## 0.10.1 (2025-02-21)

### Fix

- change api endpoint for pending certs.

## 0.10.0 (2025-02-21)

### Feat

- raise custom exception if downloading a pending cert

## 0.9.0 (2025-02-21)

### Feat

- save certificate id

## 0.8.0 (2025-02-21)

### Feat

- add dir to gitignore

## 0.7.1 (2025-02-21)

### Fix

- Fix cn and alt_names order
- Fix list certificate with filters expired-since and expiring-in

## 0.7.0 (2025-02-21)

### Feat

- workaround for merge request pipelines
- add show version cli flag
- load config from env variable. validate configs. fix path expansion. Use constant for paths
- ruff update

## 0.6.0 (2025-02-21)

### Feat

- docker ci rules
- tcs doker

### Fix

- use grep and sed to extract version

## 0.5.2 (2025-02-20)

### Fix

- Improve message exception when user is not admin or approver

## 0.5.1 (2025-02-19)

### Fix

- Fix parameters for request certificate.

## 0.5.0 (2025-02-18)

### Feat

- Submit request from existing CSR file

## 0.4.0 (2025-02-10)

### Feat

- Add cancel request

## 0.3.0 (2025-02-10)

### Feat

- List and approve all pending certificate request

## 0.2.7 (2025-02-05)

### Fix

- Fix docstring

## 0.2.6 (2025-02-04)

### Fix

- poetry config file
- gitlab-ci
- gitlab-ci

### Refactor

- Add commitizen for conventional commit and semantic release

## 0.2.5 (2025-02-03)

## 0.2.4 (2025-02-03)

### Refactor

- Change name to tcs-garr<|MERGE_RESOLUTION|>--- conflicted
+++ resolved
@@ -1,10 +1,9 @@
-<<<<<<< HEAD
-## 0.18.0-rc.0 (2025-03-20)
+## 0.18.0-rc.4 (2025-03-20)
 
 ### Feat
 
 - revoke command
-=======
+
 ## 0.18.0 (2025-03-21)
 
 ## 0.18.0-rc.3 (2025-03-20)
@@ -27,7 +26,6 @@
 
 - export to json. Brief recap to output
 - list certificates by status. Fix CN, fix status, fix tabulate
->>>>>>> b84d9047
 
 ## 0.17.1 (2025-03-13)
 
