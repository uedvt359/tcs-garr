--- conflicted
+++ resolved
@@ -1,22 +1,15 @@
-<<<<<<< HEAD
 ## 0.18.0-rc.1 (2025-03-20)
 
 ### Feat
 
 - export to json. Brief recap to output
-
-## 0.18.0-rc.0 (2025-03-20)
-
-### Feat
-
 - list certificates by status. Fix CN, fix status, fix tabulate
-=======
+
 ## 0.17.1 (2025-03-13)
 
 ### Fix
 
 - Increase SAN to 100
->>>>>>> 552a8266
 
 ## 0.17.0 (2025-03-12)
 
