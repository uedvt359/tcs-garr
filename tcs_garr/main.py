--- conflicted
+++ resolved
@@ -462,12 +462,8 @@
 
             logger.info(f"{Fore.YELLOW}Submitting CSR to Harica... Please wait...{Style.RESET_ALL}")
 
-<<<<<<< HEAD
-            cert_id = harica_client.request_certificate(list(domains), csr.public_bytes(serialization.Encoding.PEM).decode())
-=======
             cert_id = harica_client.request_certificate(domains, csr.public_bytes(serialization.Encoding.PEM).decode())
 
->>>>>>> ab69688d
             logger.info(f"{Fore.GREEN}CSR submitted with certificate ID {cert_id}.{Style.RESET_ALL}")
 
             id_file = f"{csr_file}.id"
