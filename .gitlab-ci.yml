image: harbor.infra.garr.it/cache/library/python:3.12

stages:
  - lint
  - auto-bump
  - publish
  - mr-wa

before_script:
  - pip install poetry
  - poetry config virtualenvs.create false # Disable virtual environment creation and install dependencies in the system scope
  - poetry install
  - echo "Dependencies installed, building package..."

lint:
  stage: lint
  script:
    - poetry run ruff format .
  only:
    - main

auto-bump:
  stage: auto-bump
  script:
    - git config user.email $CI_EMAIL && git config user.name $CI_USERNAME
    - git config http.sslVerify false
    - git remote rm origin && git remote add origin https://$CI_USERNAME:$PROJECT_ACCESS_TOKEN@$CI_SERVER_HOST/$CI_PROJECT_NAMESPACE/$CI_PROJECT_NAME.git
    - git checkout -B "$CI_COMMIT_REF_NAME" "$CI_COMMIT_SHA"
    - poetry run cz bump --yes || true # execute auto bump, continue even if no bump is necessary
    - git push -o ci.skip --tags origin $CI_COMMIT_BRANCH:$CI_COMMIT_BRANCH
    - poetry build
  only:
    - main
  artifacts:
    paths:
      - dist/

publish_gitlab:
  stage: publish
  script:
    - pip install --upgrade pip
    - pip install build twine
    - echo "Publishing package to Gitlab"
    - TWINE_PASSWORD=${CI_JOB_TOKEN} TWINE_USERNAME=gitlab-ci-token python -m twine upload --repository-url ${CI_API_V4_URL}/projects/${CI_PROJECT_ID}/packages/pypi dist/*
    - echo "Publishing to GitLab done!"
  only:
    - main

publish_pypi:
  stage: publish
  script:
    - pip install --upgrade pip
    - pip install build twine
    - echo "Publishing package to PyPI"
    - TWINE_PASSWORD=${PYPI_TOKEN} TWINE_USERNAME=__token__ python -m twine upload dist/*
    - echo "Publishing to PyPI done!"
  only:
    - main

<<<<<<< HEAD
do_nothing:
  stage: mr-wa
  script: echo "Dummy job for merge-request. For info check https://stackoverflow.com/a/73333320"
  rules:
    - if: $CI_PIPELINE_SOURCE == 'merge_request_event'
=======
build_docker_image:
  stage: publish
  image: harbor.infra.garr.it/cache/library/docker
  services:
    - name: harbor.infra.garr.it/cache/library/docker:dind
      alias: docker
  variables:
    CONTAINER_IMAGE_PATH: $CI_REGISTRY/$CI_PROJECT_PATH
    IMAGE_NAME: tcs-garr
  before_script:
    - docker login -u $CI_REGISTRY_USER -p $CI_REGISTRY_PASSWORD $CI_REGISTRY
    - export TAG=$(grep '^version =' pyproject.toml | sed -E 's/version = "(.*)"/\1/')
  script:
    - echo "Building $CONTAINER_IMAGE_PATH/$IMAGE_NAME:$TAG"
    - docker pull $CONTAINER_IMAGE_PATH/$IMAGE_NAME:$TAG || true
    - >-
      docker build --cache-from $CONTAINER_IMAGE_PATH/$IMAGE_NAME:$TAG
      --tag $CONTAINER_IMAGE_PATH/$IMAGE_NAME:$TAG
      --tag $CONTAINER_IMAGE_PATH/$IMAGE_NAME:latest
      -f ./Dockerfile .
    - docker push $CONTAINER_IMAGE_PATH/$IMAGE_NAME:$TAG
    - docker push $CONTAINER_IMAGE_PATH/$IMAGE_NAME:latest
    - echo "Pushed $CONTAINER_IMAGE_PATH/$IMAGE_NAME:$TAG and latest"
  rules:
    - if: $CI_COMMIT_TAG
      when: never
    - if: $CI_COMMIT_REF_NAME == "main" || $CI_PIPELINE_SOURCE == 'merge_request_event'
      changes:
        - Dockerfile
        - tcs_garr/*
>>>>>>> 8b334a5f
<|MERGE_RESOLUTION|>--- conflicted
+++ resolved
@@ -57,13 +57,6 @@
   only:
     - main
 
-<<<<<<< HEAD
-do_nothing:
-  stage: mr-wa
-  script: echo "Dummy job for merge-request. For info check https://stackoverflow.com/a/73333320"
-  rules:
-    - if: $CI_PIPELINE_SOURCE == 'merge_request_event'
-=======
 build_docker_image:
   stage: publish
   image: harbor.infra.garr.it/cache/library/docker
@@ -93,5 +86,4 @@
     - if: $CI_COMMIT_REF_NAME == "main" || $CI_PIPELINE_SOURCE == 'merge_request_event'
       changes:
         - Dockerfile
-        - tcs_garr/*
->>>>>>> 8b334a5f
+        - tcs_garr/*